{
    "name": "flowise",
    "version": "3.0.5",
    "private": true,
    "homepage": "https://flowiseai.com",
    "workspaces": [
        "packages/*",
        "flowise",
        "ui",
        "components",
        "api-documentation"
    ],
    "scripts": {
        "build": "turbo run build",
        "build-force": "pnpm clean && turbo run build --force",
        "dev": "turbo run dev --parallel --no-cache",
        "start": "run-script-os",
        "start:windows": "cd packages/server/bin && run start",
        "start:default": "cd packages/server/bin && ./run start",
        "start-worker": "run-script-os",
        "start-worker:windows": "cd packages/server/bin && run worker",
        "start-worker:default": "cd packages/server/bin && ./run worker",
        "user": "run-script-os",
        "user:windows": "cd packages/server/bin && run user",
        "user:default": "cd packages/server/bin && ./run user",
        "test": "turbo run test",
        "clean": "pnpm --filter \"./packages/**\" clean",
        "nuke": "pnpm --filter \"./packages/**\" nuke && rimraf node_modules .turbo",
        "format": "prettier --write \"**/*.{ts,tsx,md}\"",
        "lint": "eslint \"**/*.{js,jsx,ts,tsx,json,md}\"",
        "lint-fix": "pnpm lint --fix",
        "quick": "pretty-quick --staged",
        "postinstall": "husky install",
        "migration:create": "pnpm typeorm migration:create"
    },
    "lint-staged": {
        "*.{js,jsx,ts,tsx,json,md}": "eslint --fix"
    },
    "devDependencies": {
        "@babel/preset-env": "^7.19.4",
        "@babel/preset-typescript": "7.18.6",
        "@types/express": "^4.17.13",
        "@typescript-eslint/typescript-estree": "^7.13.1",
        "eslint": "^8.24.0",
        "eslint-config-prettier": "^8.3.0",
        "eslint-config-react-app": "^7.0.1",
        "eslint-plugin-jsx-a11y": "^6.6.1",
        "eslint-plugin-markdown": "^3.0.0",
        "eslint-plugin-prettier": "^3.4.0",
        "eslint-plugin-react": "^7.26.1",
        "eslint-plugin-react-hooks": "^4.6.0",
        "eslint-plugin-unused-imports": "^2.0.0",
        "husky": "^8.0.1",
        "kill-port": "^2.0.1",
        "lint-staged": "^13.0.3",
        "prettier": "^2.7.1",
        "pretty-quick": "^3.1.3",
        "rimraf": "^3.0.2",
        "run-script-os": "^1.1.6",
        "turbo": "1.10.16",
        "typescript": "^5.4.5"
    },
    "pnpm": {
        "onlyBuiltDependencies": [
            "faiss-node",
            "sqlite3"
        ],
        "overrides": {
            "axios": "1.10.0",
            "body-parser": "2.0.2",
            "braces": "3.0.3",
            "cross-spawn": "7.0.6",
            "form-data": "4.0.4",
            "glob-parent": "6.0.2",
            "http-proxy-middleware": "3.0.3",
            "json5": "2.2.3",
            "nth-check": "2.1.1",
            "path-to-regexp": "0.1.12",
            "prismjs": "1.29.0",
            "rollup": "4.45.0",
            "semver": "7.7.1",
            "set-value": "4.1.0",
            "solid-js": "1.9.7",
            "tar-fs": "3.1.0",
            "unset-value": "2.0.1",
            "webpack-dev-middleware": "7.4.2",
            "ws": "8.18.3",
            "xlsx": "https://cdn.sheetjs.com/xlsx-0.20.3/xlsx-0.20.3.tgz"
        }
    },
    "engines": {
        "node": ">=18.15.0 <19.0.0 || ^20",
        "pnpm": ">=9"
    },
    "resolutions": {
        "@google/generative-ai": "^0.24.0",
        "@grpc/grpc-js": "^1.10.10",
<<<<<<< HEAD
        "@langchain/anthropic": "0.3.16",
        "@langchain/core": "0.3.37",
=======
        "@langchain/core": "0.3.61",
>>>>>>> 9b3971d8
        "@qdrant/openapi-typescript-fetch": "1.2.6",
        "openai": "4.96.0",
        "protobufjs": "7.4.0"
    },
    "eslintIgnore": [
        "**/dist",
        "**/node_modules",
        "**/build",
        "**/package-lock.json"
    ],
    "prettier": {
        "printWidth": 140,
        "singleQuote": true,
        "jsxSingleQuote": true,
        "trailingComma": "none",
        "tabWidth": 4,
        "semi": false,
        "endOfLine": "auto"
    },
    "babel": {
        "presets": [
            "@babel/preset-typescript",
            [
                "@babel/preset-env",
                {
                    "targets": {
                        "node": "current"
                    }
                }
            ]
        ]
    },
    "dependencies": {
        "@e2b/code-interpreter": "^1.1.0"
    }
}<|MERGE_RESOLUTION|>--- conflicted
+++ resolved
@@ -95,12 +95,7 @@
     "resolutions": {
         "@google/generative-ai": "^0.24.0",
         "@grpc/grpc-js": "^1.10.10",
-<<<<<<< HEAD
-        "@langchain/anthropic": "0.3.16",
-        "@langchain/core": "0.3.37",
-=======
         "@langchain/core": "0.3.61",
->>>>>>> 9b3971d8
         "@qdrant/openapi-typescript-fetch": "1.2.6",
         "openai": "4.96.0",
         "protobufjs": "7.4.0"
