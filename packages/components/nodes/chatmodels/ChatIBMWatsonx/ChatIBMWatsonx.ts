import { BaseCache } from '@langchain/core/caches'
import { ChatWatsonx, ChatWatsonxInput } from '@langchain/community/chat_models/ibm'
import { ICommonObject, INode, INodeData, INodeParams } from '../../../src/Interface'
import { getBaseClasses, getCredentialData, getCredentialParam } from '../../../src/utils'

interface WatsonxAuth {
    watsonxAIApikey?: string
    watsonxAIBearerToken?: string
    watsonxAIUsername?: string
    watsonxAIPassword?: string
    watsonxAIUrl?: string
    watsonxAIAuthType?: string
}

class ChatIBMWatsonx_ChatModels implements INode {
    label: string
    name: string
    version: number
    type: string
    icon: string
    category: string
    description: string
    baseClasses: string[]
    credential: INodeParams
    inputs: INodeParams[]

    constructor() {
        this.label = 'ChatIBMWatsonx'
        this.name = 'chatIBMWatsonx'
        this.version = 2.0
        this.type = 'ChatIBMWatsonx'
        this.icon = 'ibm.png'
        this.category = 'Chat Models'
        this.description = 'Wrapper around IBM watsonx.ai foundation models'
        this.baseClasses = [this.type, ...getBaseClasses(ChatWatsonx)]
        this.credential = {
            label: 'Connect Credential',
            name: 'credential',
            type: 'credential',
            credentialNames: ['ibmWatsonx']
        }
        this.inputs = [
            {
                label: 'Cache',
                name: 'cache',
                type: 'BaseCache',
                optional: true
            },
            {
                label: 'Model',
                name: 'modelName',
                type: 'string',
                placeholder: 'mistralai/mistral-large'
            },
            {
                label: 'Temperature',
                name: 'temperature',
                type: 'number',
                step: 0.1,
                default: 0.9,
                optional: true
            },
            {
                label: 'Streaming',
                name: 'streaming',
                type: 'boolean',
                default: true,
                optional: true,
                additionalParams: true
            },
            {
                label: 'Max Tokens',
                name: 'maxTokens',
                type: 'number',
                step: 1,
                optional: true,
                additionalParams: true
            },
            {
                label: 'Frequency Penalty',
                name: 'frequencyPenalty',
                type: 'number',
                step: 1,
                optional: true,
                additionalParams: true,
                description:
                    "Positive values penalize new tokens based on their existing frequency in the text so far, decreasing the model's likelihood to repeat the same line verbatim."
            },
            {
                label: 'Log Probs',
                name: 'logprobs',
                type: 'boolean',
                default: false,
                optional: true,
                additionalParams: true,
                description:
                    'Whether to return log probabilities of the output tokens or not. If true, returns the log probabilities of each output token returned in the content of message.'
            },
            {
                label: 'N',
                name: 'n',
                type: 'number',
                step: 1,
                default: 1,
                optional: true,
                additionalParams: true,
                description:
                    'How many chat completion choices to generate for each input message. Note that you will be charged based on the number of generated tokens across all of the choices. Keep n as 1 to minimize costs.'
            },
            {
                label: 'Presence Penalty',
                name: 'presencePenalty',
                type: 'number',
                step: 1,
                default: 1,
                optional: true,
                additionalParams: true,
                description:
                    "Positive values penalize new tokens based on whether they appear in the text so far, increasing the model's likelihood to talk about new topics."
            },
            {
                label: 'Top P',
                name: 'topP',
                type: 'number',
                step: 0.1,
                default: 0.1,
                optional: true,
                additionalParams: true,
                description:
                    'An alternative to sampling with temperature, called nucleus sampling, where the model considers the results of the tokens with top_p probability mass. So 0.1 means only the tokens comprising the top 10% probability mass are considered.'
            }
        ]
    }

    async init(nodeData: INodeData, _: string, options: ICommonObject): Promise<any> {
        const cache = nodeData.inputs?.cache as BaseCache
        const temperature = nodeData.inputs?.temperature as string
        const modelName = nodeData.inputs?.modelName as string
        const maxTokens = nodeData.inputs?.maxTokens as string
        const frequencyPenalty = nodeData.inputs?.frequencyPenalty as string
        const logprobs = nodeData.inputs?.logprobs as boolean
        const n = nodeData.inputs?.n as string
        const presencePenalty = nodeData.inputs?.presencePenalty as string
        const topP = nodeData.inputs?.topP as string
        const streaming = nodeData.inputs?.streaming as boolean

        const credentialData = await getCredentialData(nodeData.credential ?? '', options)
        const version = getCredentialParam('version', credentialData, nodeData)
        const serviceUrl = getCredentialParam('serviceUrl', credentialData, nodeData)
        const projectId = getCredentialParam('projectId', credentialData, nodeData)
        const watsonxAIAuthType = getCredentialParam('watsonxAIAuthType', credentialData, nodeData)
        const watsonxAIApikey = getCredentialParam('watsonxAIApikey', credentialData, nodeData)
        const watsonxAIBearerToken = getCredentialParam('watsonxAIBearerToken', credentialData, nodeData)

        const auth = {
            version,
            serviceUrl,
            projectId,
            watsonxAIAuthType,
            watsonxAIApikey,
            watsonxAIBearerToken
        }

        const obj = {
            ...auth,
            streaming: streaming ?? true,
            model: modelName,
            temperature: temperature ? parseFloat(temperature) : undefined
        } as ChatWatsonxInput & WatsonxAuth
<<<<<<< HEAD
=======

>>>>>>> 9b3971d8
        if (cache) obj.cache = cache
        if (maxTokens) obj.maxTokens = parseInt(maxTokens, 10)
        if (frequencyPenalty) obj.frequencyPenalty = parseInt(frequencyPenalty, 10)
        if (logprobs) obj.logprobs = logprobs
        if (n) obj.maxTokens = parseInt(n, 10)
        if (presencePenalty) obj.presencePenalty = parseInt(presencePenalty, 10)
        if (topP) obj.topP = parseFloat(topP)

        const model = new ChatWatsonx(obj)
        return model
    }
}

module.exports = { nodeClass: ChatIBMWatsonx_ChatModels }<|MERGE_RESOLUTION|>--- conflicted
+++ resolved
@@ -167,10 +167,7 @@
             model: modelName,
             temperature: temperature ? parseFloat(temperature) : undefined
         } as ChatWatsonxInput & WatsonxAuth
-<<<<<<< HEAD
-=======
 
->>>>>>> 9b3971d8
         if (cache) obj.cache = cache
         if (maxTokens) obj.maxTokens = parseInt(maxTokens, 10)
         if (frequencyPenalty) obj.frequencyPenalty = parseInt(frequencyPenalty, 10)
