import { CallToolRequest, CallToolResultSchema, ListToolsResult, ListToolsResultSchema } from '@modelcontextprotocol/sdk/types.js'
import { Client } from '@modelcontextprotocol/sdk/client/index.js'
import { StdioClientTransport, StdioServerParameters } from '@modelcontextprotocol/sdk/client/stdio.js'
import { BaseToolkit, tool, Tool } from '@langchain/core/tools'
import { z } from 'zod'
import { StreamableHTTPClientTransport } from '@modelcontextprotocol/sdk/client/streamableHttp.js'
import { SSEClientTransport } from '@modelcontextprotocol/sdk/client/sse.js'

export class MCPToolkit extends BaseToolkit {
    tools: Tool[] = []
    _tools: ListToolsResult | null = null
    model_config: any
    serverParams: StdioServerParameters | any
    transportType: 'stdio' | 'sse'
    constructor(serverParams: StdioServerParameters | any, transportType: 'stdio' | 'sse') {
        super()
        this.serverParams = serverParams
        this.transportType = transportType
    }

    // Method to create a new client with transport
    async createClient(): Promise<Client> {
        const client = new Client(
            {
                name: 'flowise-client',
                version: '1.0.0'
            },
            {
                capabilities: {}
            }
        )

        let transport: StdioClientTransport | SSEClientTransport | StreamableHTTPClientTransport

        if (this.transportType === 'stdio') {
            // Compatible with overridden PATH configuration
            const params = {
                ...this.serverParams,
                env: {
                    ...(this.serverParams.env || {}),
                    PATH: process.env.PATH
                }
            }

            transport = new StdioClientTransport(params as StdioServerParameters)
            await client.connect(transport)
        } else {
            if (this.serverParams.url === undefined) {
                throw new Error('URL is required for SSE transport')
            }

            const baseUrl = new URL(this.serverParams.url)
            try {
                if (this.serverParams.headers) {
                    transport = new StreamableHTTPClientTransport(baseUrl, {
                        requestInit: {
                            headers: this.serverParams.headers
                        }
                    })
                } else {
                    transport = new StreamableHTTPClientTransport(baseUrl)
                }
                await client.connect(transport)
            } catch (error) {
                if (this.serverParams.headers) {
                    transport = new SSEClientTransport(baseUrl, {
                        requestInit: {
                            headers: this.serverParams.headers
                        },
                        eventSourceInit: {
                            fetch: (url, init) => fetch(url, { ...init, headers: this.serverParams.headers })
                        }
                    })
                } else {
                    transport = new SSEClientTransport(baseUrl)
                }
                await client.connect(transport)
            }
        }

        return client
    }

    async initialize() {
        if (this._tools === null) {
            let client: Client | null = null
            try{
                client = await this.createClient()

                // Pass timeout options to the request
                const requestOptions = this.serverParams.options
                this._tools = await client.request({ method: 'tools/list' }, ListToolsResultSchema, requestOptions)

                this.tools = await this.get_tools()
            }
            finally{
                // Close the initial client after initialization
                if (client) {
                    await client.close()
                }
            }
        }
    }

    async get_tools(): Promise<Tool[]> {
        if (this._tools === null) {
            throw new Error('Must initialize the toolkit first')
        }
        const toolsPromises = this._tools.tools.map(async (tool: any) => {
            return await MCPTool({
                toolkit: this,
                name: tool.name,
                description: tool.description || '',
                argsSchema: createSchemaModel(tool.inputSchema)
            })
        })
        const res = await Promise.allSettled(toolsPromises)
        const errors = res.filter((r) => r.status === 'rejected')
        if (errors.length !== 0) {
            console.error('MCP Tools falied to be resolved', errors)
        }
        const successes = res.filter((r) => r.status === 'fulfilled').map((r) => r.value)
        return successes
    }
}

export async function MCPTool({
    toolkit,
    name,
    description,
    argsSchema
}: {
    toolkit: MCPToolkit
    name: string
    description: string
    argsSchema: any
}): Promise<Tool> {
    return tool(
        async (input): Promise<string> => {
            // Create a new client for this request
            let client: Client | null = null

            try {
<<<<<<< HEAD
                client = await toolkit.createClient()
                const req: CallToolRequest = { method: 'tools/call', params: { name: name, arguments: input } }
                
                // Pass timeout options to the request
                const requestOptions = toolkit.serverParams.options
                const res = await client.request(req, CallToolResultSchema, requestOptions)
                
=======
                const req: CallToolRequest = { method: 'tools/call', params: { name: name, arguments: input as any } }
                const res = await client.request(req, CallToolResultSchema)
>>>>>>> 9b3971d8
                const content = res.content
                const contentString = JSON.stringify(content)
                return contentString
            } finally {
                // Always close the client after the request completes
                if (client) {
                    await client.close()
                }
            }
        },
        {
            name: name,
            description: description,
            schema: argsSchema
        }
    )
}
function createSchemaModel(
    inputSchema: {
        type: 'object'
        properties?: Record<string, any>
        required?: string[]
        additionalProperties?: boolean | object
    } & { [k: string]: unknown }
): any {
    if (inputSchema.type !== 'object' || !inputSchema.properties) {
        throw new Error('Invalid schema type or missing properties')
    }

    function createPropertySchema(schema: any): z.ZodTypeAny {
        switch (schema.type) {
            case 'string':
                if (Array.isArray(schema.enum) && schema.enum.length > 0) {
                    return z.enum(schema.enum as [string, ...string[]]).describe(schema.description || '')
                }
                return z.string().describe(schema.description || '')
            case 'number':
                if (Array.isArray(schema.enum) && schema.enum.length > 0) {
                    const enumLiterals = (schema.enum as number[]).map((v: number) => z.literal(v))
                    if (enumLiterals.length === 1) {
                        return enumLiterals[0].describe(schema.description || '')
                    }
                    return z.union([...enumLiterals] as [any, any, ...any[]]).describe(schema.description || '')
                }
                return z.number().describe(schema.description || '')
            case 'boolean':
                return z.boolean().describe(schema.description || '')
            case 'array':
                if (schema.items) {
                    return z.array(createPropertySchema(schema.items)).describe(schema.description || '')
                }
                return z.array(z.any()).describe(schema.description || '')
            case 'object':
                if (schema.properties) {
                    // Recursively build the object schema
                    const properties = Object.entries(schema.properties).reduce((acc, [key, propSchema]) => {
                        acc[key] = createPropertySchema(propSchema)
                        return acc
                    }, {} as Record<string, z.ZodTypeAny>)
                    // Mark non-required fields as optional
                    const required = schema.required || []
                    for (const key of Object.keys(properties)) {
                        if (!required.includes(key)) {
                            properties[key] = properties[key].optional()
                        }
                    }
                    return z.object(properties).describe(schema.description || '')
                } else if (schema.additionalProperties) {
                    if (schema.additionalProperties === true) {
                        return z.record(z.any()).describe(schema.description || '')
                    } else if (typeof schema.additionalProperties === 'object') {
                        return z.record(createPropertySchema(schema.additionalProperties)).describe(schema.description || '')
                    }
                }
                return z.record(z.any()).describe(schema.description || '')
            default:
                return z.any().describe(schema.description || '')
        }
    }

    // Build the root object schema
    const properties = Object.entries(inputSchema.properties).reduce((acc, [key, propSchema]) => {
        acc[key] = createPropertySchema(propSchema)
        return acc
    }, {} as Record<string, z.ZodTypeAny>)

    // Mark non-required fields as optional
    const required = inputSchema.required || []
    for (const key of Object.keys(properties)) {
        if (!required.includes(key)) {
            properties[key] = properties[key].optional()
        }
    }

    let baseSchema = z.object(properties)

    // Handle additionalProperties at the root level
    if (inputSchema.additionalProperties) {
        if (inputSchema.additionalProperties === true) {
            baseSchema = baseSchema.catchall(z.any())
        } else if (typeof inputSchema.additionalProperties === 'object') {
            baseSchema = baseSchema.catchall(createPropertySchema(inputSchema.additionalProperties))
        }
    }

<<<<<<< HEAD
    return baseSchema
=======
    return z.object(schemaProperties)
}

export const validateArgsForLocalFileAccess = (args: string[]): void => {
    const dangerousPatterns = [
        // Absolute paths
        /^\/[^/]/, // Unix absolute paths starting with /
        /^[a-zA-Z]:\\/, // Windows absolute paths like C:\

        // Relative paths that could escape current directory
        /\.\.\//, // Parent directory traversal with ../
        /\.\.\\/, // Parent directory traversal with ..\
        /^\.\./, // Starting with ..

        // Local file access patterns
        /^\.\//, // Current directory with ./
        /^~\//, // Home directory with ~/
        /^file:\/\//, // File protocol

        // Common file extensions that shouldn't be accessed
        /\.(exe|bat|cmd|sh|ps1|vbs|scr|com|pif|dll|sys)$/i,

        // File flags and options that could access local files
        /^--?(?:file|input|output|config|load|save|import|export|read|write)=/i,
        /^--?(?:file|input|output|config|load|save|import|export|read|write)$/i
    ]

    for (const arg of args) {
        if (typeof arg !== 'string') continue

        // Check for dangerous patterns
        for (const pattern of dangerousPatterns) {
            if (pattern.test(arg)) {
                throw new Error(`Argument contains potential local file access: "${arg}"`)
            }
        }

        // Check for null bytes
        if (arg.includes('\0')) {
            throw new Error(`Argument contains null byte: "${arg}"`)
        }

        // Check for very long paths that might be used for buffer overflow attacks
        if (arg.length > 1000) {
            throw new Error(`Argument is suspiciously long (${arg.length} characters): "${arg.substring(0, 100)}..."`)
        }
    }
>>>>>>> 9b3971d8
}<|MERGE_RESOLUTION|>--- conflicted
+++ resolved
@@ -60,8 +60,29 @@
                 } else {
                     transport = new StreamableHTTPClientTransport(baseUrl)
                 }
+                if (this.serverParams.headers) {
+                    transport = new StreamableHTTPClientTransport(baseUrl, {
+                        requestInit: {
+                            headers: this.serverParams.headers
+                        }
+                    })
+                } else {
+                    transport = new StreamableHTTPClientTransport(baseUrl)
+                }
                 await client.connect(transport)
             } catch (error) {
+                if (this.serverParams.headers) {
+                    transport = new SSEClientTransport(baseUrl, {
+                        requestInit: {
+                            headers: this.serverParams.headers
+                        },
+                        eventSourceInit: {
+                            fetch: (url, init) => fetch(url, { ...init, headers: this.serverParams.headers })
+                        }
+                    })
+                } else {
+                    transport = new SSEClientTransport(baseUrl)
+                }
                 if (this.serverParams.headers) {
                     transport = new SSEClientTransport(baseUrl, {
                         requestInit: {
@@ -141,18 +162,13 @@
             let client: Client | null = null
 
             try {
-<<<<<<< HEAD
                 client = await toolkit.createClient()
-                const req: CallToolRequest = { method: 'tools/call', params: { name: name, arguments: input } }
+                const req: CallToolRequest = { method: 'tools/call', params: { name: name, arguments: input as any } }
                 
                 // Pass timeout options to the request
                 const requestOptions = toolkit.serverParams.options
                 const res = await client.request(req, CallToolResultSchema, requestOptions)
                 
-=======
-                const req: CallToolRequest = { method: 'tools/call', params: { name: name, arguments: input as any } }
-                const res = await client.request(req, CallToolResultSchema)
->>>>>>> 9b3971d8
                 const content = res.content
                 const contentString = JSON.stringify(content)
                 return contentString
@@ -258,10 +274,7 @@
         }
     }
 
-<<<<<<< HEAD
     return baseSchema
-=======
-    return z.object(schemaProperties)
 }
 
 export const validateArgsForLocalFileAccess = (args: string[]): void => {
@@ -308,5 +321,4 @@
             throw new Error(`Argument is suspiciously long (${arg.length} characters): "${arg.substring(0, 100)}..."`)
         }
     }
->>>>>>> 9b3971d8
 }